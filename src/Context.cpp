--- conflicted
+++ resolved
@@ -335,21 +335,15 @@
        previous versions should be supported automatically, so we don't need
        to check for them) */
     std::unordered_map<std::string, Extension> futureExtensions;
-<<<<<<< HEAD
     for(std::size_t i = future; i != versions.size(); ++i) {
         const std::vector<Extension>& extensions = Extension::extensions(versions[i]);
         for(auto it = extensions.begin(); it != extensions.end(); ++it)
-            futureExtensions.insert(std::make_pair(it->_string, *it));
+            #ifndef CORRADE_GCC46_COMPATIBILITY
+            futureExtensions.emplace(it->_string, *it);
+            #else
+            futureExtensions.insert({it->_string, *it});
+            #endif
     }
-=======
-    for(std::size_t i = future; i != versions.size(); ++i)
-        for(const Extension& extension: Extension::extensions(versions[i]))
-            #ifndef CORRADE_GCC46_COMPATIBILITY
-            futureExtensions.emplace(extension._string, extension);
-            #else
-            futureExtensions.insert({extension._string, extension});
-            #endif
->>>>>>> d7d47eb6
 
     /* Check for presence of extensions in future versions */
     #ifndef MAGNUM_TARGET_GLES2
