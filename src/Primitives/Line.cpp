/*
    This file is part of Magnum.

    Copyright © 2010, 2011, 2012, 2013 Vladimír Vondruš <mosra@centrum.cz>

    Permission is hereby granted, free of charge, to any person obtaining a
    copy of this software and associated documentation files (the "Software"),
    to deal in the Software without restriction, including without limitation
    the rights to use, copy, modify, merge, publish, distribute, sublicense,
    and/or sell copies of the Software, and to permit persons to whom the
    Software is furnished to do so, subject to the following conditions:

    The above copyright notice and this permission notice shall be included
    in all copies or substantial portions of the Software.

    THE SOFTWARE IS PROVIDED "AS IS", WITHOUT WARRANTY OF ANY KIND, EXPRESS OR
    IMPLIED, INCLUDING BUT NOT LIMITED TO THE WARRANTIES OF MERCHANTABILITY,
    FITNESS FOR A PARTICULAR PURPOSE AND NONINFRINGEMENT. IN NO EVENT SHALL
    THE AUTHORS OR COPYRIGHT HOLDERS BE LIABLE FOR ANY CLAIM, DAMAGES OR OTHER
    LIABILITY, WHETHER IN AN ACTION OF CONTRACT, TORT OR OTHERWISE, ARISING
    FROM, OUT OF OR IN CONNECTION WITH THE SOFTWARE OR THE USE OR OTHER
    DEALINGS IN THE SOFTWARE.
*/

#include "Line.h"

#include "Math/Vector3.h"
#include "Mesh.h"
#include "Trade/MeshData2D.h"
#include "Trade/MeshData3D.h"

namespace Magnum { namespace Primitives {

Trade::MeshData2D Line2D::wireframe() {
<<<<<<< HEAD
    return Trade::MeshData2D(Mesh::Primitive::Lines, std::vector<UnsignedInt>{}, {std::vector<Vector2>{
=======
    return Trade::MeshData2D(MeshPrimitive::Lines, std::vector<UnsignedInt>{}, {{
>>>>>>> a9fe6358
        {0.0f, 0.0f}, {1.0f, 0.0f}
    }}, std::vector<std::vector<Vector2>>{});
}

Trade::MeshData3D Line3D::wireframe() {
<<<<<<< HEAD
    /* {} initializers are causing ICE in MSVC 2013. Bhaha. */
    return Trade::MeshData3D(Mesh::Primitive::Lines, std::vector<UnsignedInt>(), {std::vector<Vector3>{
=======
    return Trade::MeshData3D(MeshPrimitive::Lines, std::vector<UnsignedInt>{}, {{
>>>>>>> a9fe6358
        {0.0f, 0.0f, 0.0f}, {1.0f, 0.0f, 0.0f},
    }}, std::vector<std::vector<Vector3>>(), std::vector<std::vector<Vector2>>());
}

}}<|MERGE_RESOLUTION|>--- conflicted
+++ resolved
@@ -32,22 +32,14 @@
 namespace Magnum { namespace Primitives {
 
 Trade::MeshData2D Line2D::wireframe() {
-<<<<<<< HEAD
-    return Trade::MeshData2D(Mesh::Primitive::Lines, std::vector<UnsignedInt>{}, {std::vector<Vector2>{
-=======
-    return Trade::MeshData2D(MeshPrimitive::Lines, std::vector<UnsignedInt>{}, {{
->>>>>>> a9fe6358
+    return Trade::MeshData2D(MeshPrimitive::Lines, std::vector<UnsignedInt>{}, {std::vector<Vector2>{
         {0.0f, 0.0f}, {1.0f, 0.0f}
     }}, std::vector<std::vector<Vector2>>{});
 }
 
 Trade::MeshData3D Line3D::wireframe() {
-<<<<<<< HEAD
     /* {} initializers are causing ICE in MSVC 2013. Bhaha. */
-    return Trade::MeshData3D(Mesh::Primitive::Lines, std::vector<UnsignedInt>(), {std::vector<Vector3>{
-=======
-    return Trade::MeshData3D(MeshPrimitive::Lines, std::vector<UnsignedInt>{}, {{
->>>>>>> a9fe6358
+    return Trade::MeshData3D(MeshPrimitive::Lines, std::vector<UnsignedInt>(), {std::vector<Vector3>{
         {0.0f, 0.0f, 0.0f}, {1.0f, 0.0f, 0.0f},
     }}, std::vector<std::vector<Vector3>>(), std::vector<std::vector<Vector2>>());
 }
