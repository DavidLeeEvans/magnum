/*
    This file is part of Magnum.

    Copyright © 2010, 2011, 2012, 2013 Vladimír Vondruš <mosra@centrum.cz>

    Permission is hereby granted, free of charge, to any person obtaining a
    copy of this software and associated documentation files (the "Software"),
    to deal in the Software without restriction, including without limitation
    the rights to use, copy, modify, merge, publish, distribute, sublicense,
    and/or sell copies of the Software, and to permit persons to whom the
    Software is furnished to do so, subject to the following conditions:

    The above copyright notice and this permission notice shall be included
    in all copies or substantial portions of the Software.

    THE SOFTWARE IS PROVIDED "AS IS", WITHOUT WARRANTY OF ANY KIND, EXPRESS OR
    IMPLIED, INCLUDING BUT NOT LIMITED TO THE WARRANTIES OF MERCHANTABILITY,
    FITNESS FOR A PARTICULAR PURPOSE AND NONINFRINGEMENT. IN NO EVENT SHALL
    THE AUTHORS OR COPYRIGHT HOLDERS BE LIABLE FOR ANY CLAIM, DAMAGES OR OTHER
    LIABILITY, WHETHER IN AN ACTION OF CONTRACT, TORT OR OTHERWISE, ARISING
    FROM, OUT OF OR IN CONNECTION WITH THE SOFTWARE OR THE USE OR OTHER
    DEALINGS IN THE SOFTWARE.
*/

#include "Flat.h"

#include <Utility/Resource.h>

#include "Extensions.h"
#include "Shader.h"

namespace Magnum { namespace Shaders {

namespace {
    template<UnsignedInt> constexpr const char* vertexShaderName();
    template<> constexpr const char* vertexShaderName<2>() { return "Flat2D.vert"; }
    template<> constexpr const char* vertexShaderName<3>() { return "Flat3D.vert"; }
}

template<UnsignedInt dimensions> Flat<dimensions>::Flat(const Flags flags): transformationProjectionMatrixUniform(0), colorUniform(1), _flags(flags) {
    Utility::Resource rs("MagnumShaders");

    /* Weird bug in GCC 4.5 - cannot use initializer list here, although the
       same thing works in PhongShader flawlessly */
    #ifndef MAGNUM_TARGET_GLES
<<<<<<< HEAD
    std::initializer_list<Version> vs{Version::GL310, Version::GL300, Version::GL210};
=======
    const Version version = Context::current()->supportedVersion({Version::GL320, Version::GL310, Version::GL300, Version::GL210});
>>>>>>> 2c97326d
    #else
    std::initializer_list<Version> vs{Version::GLES300, Version::GLES200};
    #endif
    Version version = Context::current()->supportedVersion(vs);

    Shader vert(version, Shader::Type::Vertex);
    vert.addSource(flags & Flag::Textured ? "#define TEXTURED\n" : "")
        .addSource(rs.get("compatibility.glsl"))
        .addSource(rs.get("generic.glsl"))
        .addSource(rs.get(vertexShaderName<dimensions>()));
    CORRADE_INTERNAL_ASSERT_OUTPUT(vert.compile());
    attachShader(vert);

    Shader frag(version, Shader::Type::Fragment);
    frag.addSource(flags & Flag::Textured ? "#define TEXTURED\n" : "")
        .addSource(rs.get("compatibility.glsl"))
        .addSource(rs.get("Flat.frag"));
    CORRADE_INTERNAL_ASSERT_OUTPUT(frag.compile());
    attachShader(frag);

    #ifndef MAGNUM_TARGET_GLES
    if(!Context::current()->isExtensionSupported<Extensions::GL::ARB::explicit_attrib_location>(version))
    #else
    if(!Context::current()->isVersionSupported(Version::GLES300))
    #endif
    {
        bindAttributeLocation(Position::Location, "position");
        if(flags & Flag::Textured) bindAttributeLocation(TextureCoordinates::Location, "textureCoordinates");
    }

    CORRADE_INTERNAL_ASSERT_OUTPUT(link());

    #ifndef MAGNUM_TARGET_GLES
    if(!Context::current()->isExtensionSupported<Extensions::GL::ARB::explicit_uniform_location>(version))
    #endif
    {
        transformationProjectionMatrixUniform = uniformLocation("transformationProjectionMatrix");
        if(!(flags & Flag::Textured)) colorUniform = uniformLocation("color");
    }

    #ifndef MAGNUM_TARGET_GLES
    if(!Context::current()->isExtensionSupported<Extensions::GL::ARB::shading_language_420pack>(version))
    #endif
    {
        if(flags & Flag::Textured) setUniform(uniformLocation("textureData"), TextureLayer);
    }
}

template class Flat<2>;
template class Flat<3>;

}}<|MERGE_RESOLUTION|>--- conflicted
+++ resolved
@@ -43,11 +43,7 @@
     /* Weird bug in GCC 4.5 - cannot use initializer list here, although the
        same thing works in PhongShader flawlessly */
     #ifndef MAGNUM_TARGET_GLES
-<<<<<<< HEAD
-    std::initializer_list<Version> vs{Version::GL310, Version::GL300, Version::GL210};
-=======
-    const Version version = Context::current()->supportedVersion({Version::GL320, Version::GL310, Version::GL300, Version::GL210});
->>>>>>> 2c97326d
+    std::initializer_list<Version> vs{Version::GL320, Version::GL310, Version::GL300, Version::GL210};
     #else
     std::initializer_list<Version> vs{Version::GLES300, Version::GLES200};
     #endif
