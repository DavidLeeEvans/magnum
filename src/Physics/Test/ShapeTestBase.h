#ifndef Magnum_Physics_Test_ShapeTestBase_h
#define Magnum_Physics_Test_ShapeTestBase_h
/*
    Copyright © 2010, 2011, 2012 Vladimír Vondruš <mosra@centrum.cz>

    This file is part of Magnum.

    Magnum is free software: you can redistribute it and/or modify
    it under the terms of the GNU Lesser General Public License version 3
    only, as published by the Free Software Foundation.

    Magnum is distributed in the hope that it will be useful,
    but WITHOUT ANY WARRANTY; without even the implied warranty of
    MERCHANTABILITY or FITNESS FOR A PARTICULAR PURPOSE. See the
    GNU Lesser General Public License version 3 for more details.
*/

#include <TestSuite/Tester.h>

#include "Math/Matrix4.h"
#include "Magnum.h"

namespace Magnum { namespace Physics { namespace Test {

class ShapeTestBase {
    protected:
        template<class T> void randomTransformation(T& shape) {
<<<<<<< HEAD
            shape.applyTransformation(Matrix4::translation(Vector3(7.0f, 8.0f, -9.0f)));
=======
            shape.applyTransformationMatrix(Matrix4::translation({7.0f, 8.0f, -9.0f}));
>>>>>>> 231c0028
        }
};

#define VERIFY_COLLIDES(a, b)                                               \
    CORRADE_VERIFY(a % b);                                                  \
    CORRADE_VERIFY(b % a);                                                  \
    CORRADE_VERIFY(a.collides(&b));                                         \
    CORRADE_VERIFY(b.collides(&a));

#define VERIFY_NOT_COLLIDES(a, b)                                           \
    CORRADE_VERIFY(!(a % b));                                               \
    CORRADE_VERIFY(!(b % a));                                               \
    CORRADE_VERIFY(!(a.collides(&b)));                                      \
    CORRADE_VERIFY(!(b.collides(&a)));

}}}

#endif<|MERGE_RESOLUTION|>--- conflicted
+++ resolved
@@ -25,11 +25,7 @@
 class ShapeTestBase {
     protected:
         template<class T> void randomTransformation(T& shape) {
-<<<<<<< HEAD
-            shape.applyTransformation(Matrix4::translation(Vector3(7.0f, 8.0f, -9.0f)));
-=======
-            shape.applyTransformationMatrix(Matrix4::translation({7.0f, 8.0f, -9.0f}));
->>>>>>> 231c0028
+            shape.applyTransformationMatrix(Matrix4::translation(Vector3(7.0f, 8.0f, -9.0f)));
         }
 };
 
