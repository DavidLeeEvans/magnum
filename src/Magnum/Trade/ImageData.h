#ifndef Magnum_Trade_ImageData_h
#define Magnum_Trade_ImageData_h
/*
    This file is part of Magnum.

    Copyright © 2010, 2011, 2012, 2013, 2014, 2015
              Vladimír Vondruš <mosra@centrum.cz>

    Permission is hereby granted, free of charge, to any person obtaining a
    copy of this software and associated documentation files (the "Software"),
    to deal in the Software without restriction, including without limitation
    the rights to use, copy, modify, merge, publish, distribute, sublicense,
    and/or sell copies of the Software, and to permit persons to whom the
    Software is furnished to do so, subject to the following conditions:

    The above copyright notice and this permission notice shall be included
    in all copies or substantial portions of the Software.

    THE SOFTWARE IS PROVIDED "AS IS", WITHOUT WARRANTY OF ANY KIND, EXPRESS OR
    IMPLIED, INCLUDING BUT NOT LIMITED TO THE WARRANTIES OF MERCHANTABILITY,
    FITNESS FOR A PARTICULAR PURPOSE AND NONINFRINGEMENT. IN NO EVENT SHALL
    THE AUTHORS OR COPYRIGHT HOLDERS BE LIABLE FOR ANY CLAIM, DAMAGES OR OTHER
    LIABILITY, WHETHER IN AN ACTION OF CONTRACT, TORT OR OTHERWISE, ARISING
    FROM, OUT OF OR IN CONNECTION WITH THE SOFTWARE OR THE USE OR OTHER
    DEALINGS IN THE SOFTWARE.
*/

/** @file
 * @brief Class @ref Magnum::Trade::ImageData, typedef @ref Magnum::Trade::ImageData1D, @ref Magnum::Trade::ImageData2D, @ref Magnum::Trade::ImageData3D
 */

#include "Magnum/ImageReference.h"

namespace Magnum { namespace Trade {

/**
@brief Image data

Access to image data provided by @ref AbstractImporter subclasses.
Interchangeable with @ref Image, @ref ImageReference or @ref BufferImage.
@see @ref ImageData1D, @ref ImageData2D, @ref ImageData3D
*/
template<UnsignedInt dimensions> class ImageData: public AbstractImage {
    public:
        const static UnsignedInt Dimensions = dimensions; /**< @brief Image dimension count */

        /**
         * @brief Constructor
         * @param format            Format of pixel data
         * @param type              Data type of pixel data
         * @param size              Image size
         * @param data              Image data
         *
         * Note that the image data are not copied on construction, but they
         * are deleted on class destruction.
         */
<<<<<<< HEAD
        explicit ImageData(ColorFormat format, ColorType type, const typename DimensionTraits<Dimensions, Int>::VectorType& size, void* data): AbstractImage(format, type), _size(size), _data(reinterpret_cast<unsigned char*>(data)) {}
=======
        explicit ImageData(ColorFormat format, ColorType type, const VectorTypeFor<dimensions, Int>& size, void* data): AbstractImage{format, type}, _size{size}, _data{reinterpret_cast<char*>(data)} {}
>>>>>>> 7d6de4ad

        /** @brief Copying is not allowed */
        ImageData(const ImageData<dimensions>&) = delete;

        /** @brief Move constructor */
        ImageData(ImageData<dimensions>&& other) noexcept;

        /** @brief Copying is not allowed */
        ImageData<dimensions>& operator=(const ImageData<dimensions>&) = delete;

        /** @brief Move assignment */
        ImageData<dimensions>& operator=(ImageData<dimensions>&& other) noexcept;

        /** @brief Destructor */
        ~ImageData() { delete[] _data; }

        /** @brief Conversion to reference */
        /*implicit*/ operator ImageReference<dimensions>()
        #if !defined(CORRADE_GCC47_COMPATIBILITY) && !defined(CORRADE_MSVC2013_COMPATIBILITY)
        const &;
        #else
        const;
        #endif

        #if !defined(CORRADE_GCC47_COMPATIBILITY) && !defined(CORRADE_MSVC2013_COMPATIBILITY)
        /** @overload */
        /*implicit*/ operator ImageReference<dimensions>() const && = delete;
        #endif

<<<<<<< HEAD
        /** @brief %Image size */
        typename DimensionTraits<Dimensions, Int>::VectorType size() const { return _size; }
=======
        /** @brief Image size */
        VectorTypeFor<dimensions, Int> size() const { return _size; }
>>>>>>> 7d6de4ad

        /** @copydoc Image::dataSize() */
        std::size_t dataSize(const typename DimensionTraits<Dimensions, Int>::VectorType& size) const {
            return AbstractImage::dataSize<dimensions>(size);
        }

        /**
         * @brief Pointer to raw data
         *
         * @see @ref release()
         */
        template<class T = char> T* data() {
            return reinterpret_cast<T*>(_data);
        }

        /** @overload */
        template<class T = char> const T* data() const {
            return reinterpret_cast<const T*>(_data);
        }

        /**
         * @brief Release data storage
         *
         * Releases the ownership of the data pointer and resets internal state
         * to default. Deleting the returned array is then user responsibility.
         * @see @ref data()
         */
        char* release();

    private:
        Math::Vector<Dimensions, Int> _size;
        char* _data;
};

/** @brief One-dimensional image */
typedef ImageData<1> ImageData1D;

/** @brief Two-dimensional image */
typedef ImageData<2> ImageData2D;

/** @brief Three-dimensional image */
typedef ImageData<3> ImageData3D;

template<UnsignedInt dimensions> inline ImageData<dimensions>::ImageData(ImageData<dimensions>&& other) noexcept: AbstractImage(std::move(other)), _size(std::move(other._size)), _data(std::move(other._data)) {
    other._size = {};
    other._data = nullptr;
}

template<UnsignedInt dimensions> inline ImageData<dimensions>& ImageData<dimensions>::operator=(ImageData<dimensions>&& other) noexcept {
    AbstractImage::operator=(std::move(other));
    using std::swap;
    swap(_size, other._size);
    swap(_data, other._data);
    return *this;
}

template<UnsignedInt dimensions> inline ImageData<dimensions>::operator ImageReference<dimensions>()
#if !defined(CORRADE_GCC47_COMPATIBILITY) && !defined(CORRADE_MSVC2013_COMPATIBILITY)
const &
#else
const
#endif
{
    return ImageReference<dimensions>(AbstractImage::format(), AbstractImage::type(), _size, _data);
}

template<UnsignedInt dimensions> inline char* ImageData<dimensions>::release() {
    /** @todo I need `std::exchange` NOW. */
    char* const data = _data;
    _size = {};
    _data = nullptr;
    return data;
}

}}

#endif<|MERGE_RESOLUTION|>--- conflicted
+++ resolved
@@ -54,11 +54,7 @@
          * Note that the image data are not copied on construction, but they
          * are deleted on class destruction.
          */
-<<<<<<< HEAD
-        explicit ImageData(ColorFormat format, ColorType type, const typename DimensionTraits<Dimensions, Int>::VectorType& size, void* data): AbstractImage(format, type), _size(size), _data(reinterpret_cast<unsigned char*>(data)) {}
-=======
-        explicit ImageData(ColorFormat format, ColorType type, const VectorTypeFor<dimensions, Int>& size, void* data): AbstractImage{format, type}, _size{size}, _data{reinterpret_cast<char*>(data)} {}
->>>>>>> 7d6de4ad
+        explicit ImageData(ColorFormat format, ColorType type, const typename DimensionTraits<Dimensions, Int>::VectorType& size, void* data): AbstractImage{format, type}, _size{size}, _data{reinterpret_cast<char*>(data)} {}
 
         /** @brief Copying is not allowed */
         ImageData(const ImageData<dimensions>&) = delete;
@@ -88,13 +84,8 @@
         /*implicit*/ operator ImageReference<dimensions>() const && = delete;
         #endif
 
-<<<<<<< HEAD
-        /** @brief %Image size */
+        /** @brief Image size */
         typename DimensionTraits<Dimensions, Int>::VectorType size() const { return _size; }
-=======
-        /** @brief Image size */
-        VectorTypeFor<dimensions, Int> size() const { return _size; }
->>>>>>> 7d6de4ad
 
         /** @copydoc Image::dataSize() */
         std::size_t dataSize(const typename DimensionTraits<Dimensions, Int>::VectorType& size) const {
