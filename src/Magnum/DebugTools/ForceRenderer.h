--- conflicted
+++ resolved
@@ -119,16 +119,11 @@
          */
         explicit ForceRenderer(SceneGraph::AbstractObject<dimensions, Float>& object, const typename DimensionTraits<dimensions, Float>::VectorType& forcePosition, const typename DimensionTraits<dimensions, Float>::VectorType& force, ResourceKey options = ResourceKey(), SceneGraph::DrawableGroup<dimensions, Float>* drawables = nullptr);
 
-<<<<<<< HEAD
-        /** @overload */
-        ForceRenderer(SceneGraph::AbstractObject<dimensions, Float>&, const typename DimensionTraits<dimensions, Float>::VectorType&, typename DimensionTraits<dimensions, Float>::VectorType&&, ResourceKey = ResourceKey(), SceneGraph::DrawableGroup<dimensions, Float>* = nullptr) = delete;
-=======
         /**
          * You have to pass reference to existing force instance, as the
          * renderer uses the current value when rendering.
          */
-        ForceRenderer(SceneGraph::AbstractObject<dimensions, Float>&, const VectorTypeFor<dimensions, Float>&, VectorTypeFor<dimensions, Float>&&, ResourceKey = ResourceKey(), SceneGraph::DrawableGroup<dimensions, Float>* = nullptr) = delete;
->>>>>>> e4f7d0bb
+        ForceRenderer(SceneGraph::AbstractObject<dimensions, Float>&, const typename DimensionTraits<dimensions, Float>::VectorType&, typename DimensionTraits<dimensions, Float>::VectorType&&, ResourceKey = ResourceKey(), SceneGraph::DrawableGroup<dimensions, Float>* = nullptr) = delete;
 
     private:
         void draw(const typename DimensionTraits<dimensions, Float>::MatrixType& transformationMatrix, SceneGraph::AbstractCamera<dimensions, Float>& camera) override;
