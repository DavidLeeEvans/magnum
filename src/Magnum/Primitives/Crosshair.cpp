/*
    This file is part of Magnum.

    Copyright © 2010, 2011, 2012, 2013, 2014
              Vladimír Vondruš <mosra@centrum.cz>

    Permission is hereby granted, free of charge, to any person obtaining a
    copy of this software and associated documentation files (the "Software"),
    to deal in the Software without restriction, including without limitation
    the rights to use, copy, modify, merge, publish, distribute, sublicense,
    and/or sell copies of the Software, and to permit persons to whom the
    Software is furnished to do so, subject to the following conditions:

    The above copyright notice and this permission notice shall be included
    in all copies or substantial portions of the Software.

    THE SOFTWARE IS PROVIDED "AS IS", WITHOUT WARRANTY OF ANY KIND, EXPRESS OR
    IMPLIED, INCLUDING BUT NOT LIMITED TO THE WARRANTIES OF MERCHANTABILITY,
    FITNESS FOR A PARTICULAR PURPOSE AND NONINFRINGEMENT. IN NO EVENT SHALL
    THE AUTHORS OR COPYRIGHT HOLDERS BE LIABLE FOR ANY CLAIM, DAMAGES OR OTHER
    LIABILITY, WHETHER IN AN ACTION OF CONTRACT, TORT OR OTHERWISE, ARISING
    FROM, OUT OF OR IN CONNECTION WITH THE SOFTWARE OR THE USE OR OTHER
    DEALINGS IN THE SOFTWARE.
*/

#include "Crosshair.h"

#include "Magnum/Mesh.h"
#include "Magnum/Math/Vector3.h"
#include "Magnum/Trade/MeshData2D.h"
#include "Magnum/Trade/MeshData3D.h"

namespace Magnum { namespace Primitives {

Trade::MeshData2D Crosshair2D::wireframe() {
<<<<<<< HEAD
    return Trade::MeshData2D(MeshPrimitive::Lines, std::vector<UnsignedInt>{}, {std::vector<Vector2>{
=======
    return Trade::MeshData2D(MeshPrimitive::Lines, {}, {{
>>>>>>> 9935e138
        {-1.0f,  0.0f}, {1.0f, 0.0f},
        { 0.0f, -1.0f}, {0.0f, 1.0f}
    }}, {});
}

Trade::MeshData3D Crosshair3D::wireframe() {
<<<<<<< HEAD
    return Trade::MeshData3D(MeshPrimitive::Lines, std::vector<UnsignedInt>{}, {std::vector<Vector3>{
        {-1.0f,  0.0f,  0.0f}, {1.0f, 0.0f, 0.0f},
        { 0.0f, -1.0f,  0.0f}, {0.0f, 1.0f, 0.0f},
        { 0.0f,  0.0f, -1.0f}, {0.0f, 0.0f, 1.0f}
    /* {} initializers are causing ICE in MSVC 2013. Bhaha. */
    }}, std::vector<std::vector<Vector3>>(), std::vector<std::vector<Vector2>>());
=======
    return Trade::MeshData3D(MeshPrimitive::Lines, {}, {{
        {-1.0f,  0.0f,  0.0f}, {1.0f, 0.0f, 0.0f},
        { 0.0f, -1.0f,  0.0f}, {0.0f, 1.0f, 0.0f},
        { 0.0f,  0.0f, -1.0f}, {0.0f, 0.0f, 1.0f}
    }}, {}, {});
>>>>>>> 9935e138
}

}}<|MERGE_RESOLUTION|>--- conflicted
+++ resolved
@@ -33,31 +33,19 @@
 namespace Magnum { namespace Primitives {
 
 Trade::MeshData2D Crosshair2D::wireframe() {
-<<<<<<< HEAD
-    return Trade::MeshData2D(MeshPrimitive::Lines, std::vector<UnsignedInt>{}, {std::vector<Vector2>{
-=======
-    return Trade::MeshData2D(MeshPrimitive::Lines, {}, {{
->>>>>>> 9935e138
+    return Trade::MeshData2D(MeshPrimitive::Lines, {}, {std::vector<Vector2>{
         {-1.0f,  0.0f}, {1.0f, 0.0f},
         { 0.0f, -1.0f}, {0.0f, 1.0f}
     }}, {});
 }
 
 Trade::MeshData3D Crosshair3D::wireframe() {
-<<<<<<< HEAD
-    return Trade::MeshData3D(MeshPrimitive::Lines, std::vector<UnsignedInt>{}, {std::vector<Vector3>{
+    return Trade::MeshData3D(MeshPrimitive::Lines, {}, {std::vector<Vector3>{
         {-1.0f,  0.0f,  0.0f}, {1.0f, 0.0f, 0.0f},
         { 0.0f, -1.0f,  0.0f}, {0.0f, 1.0f, 0.0f},
         { 0.0f,  0.0f, -1.0f}, {0.0f, 0.0f, 1.0f}
     /* {} initializers are causing ICE in MSVC 2013. Bhaha. */
     }}, std::vector<std::vector<Vector3>>(), std::vector<std::vector<Vector2>>());
-=======
-    return Trade::MeshData3D(MeshPrimitive::Lines, {}, {{
-        {-1.0f,  0.0f,  0.0f}, {1.0f, 0.0f, 0.0f},
-        { 0.0f, -1.0f,  0.0f}, {0.0f, 1.0f, 0.0f},
-        { 0.0f,  0.0f, -1.0f}, {0.0f, 0.0f, 1.0f}
-    }}, {}, {});
->>>>>>> 9935e138
 }
 
 }}