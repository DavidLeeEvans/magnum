--- conflicted
+++ resolved
@@ -79,12 +79,8 @@
 typedef Math::Vector2<Float> Vector2;
 
 Vector4Test::Vector4Test() {
-<<<<<<< HEAD
     addTests<Vector4Test>({&Vector4Test::construct,
-=======
-    addTests({&Vector4Test::construct,
               &Vector4Test::constructPad,
->>>>>>> 7d6de4ad
               &Vector4Test::constructDefault,
               &Vector4Test::constructOneValue,
               &Vector4Test::constructParts,
