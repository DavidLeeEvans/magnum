set(CMAKE_CXX_FLAGS "${CMAKE_CXX_FLAGS} -Wall -Wextra -Wold-style-cast -Winit-self -pedantic -std=c++0x -fvisibility=hidden")

# If targeting GLES, save it into configuration header
if(TARGET_GLES)
    set(MAGNUM_TARGET_GLES 1)
endif()
<<<<<<< HEAD

# -Wdouble-promotion is supported from GCC 4.6
# TODO: do this with check_c_compiler_flags()
if("${CMAKE_CXX_COMPILER_ID}" STREQUAL "GNU" AND NOT "${CMAKE_CXX_COMPILER_VERSION}" VERSION_LESS "4.6.0")
    set(CMAKE_CXX_FLAGS "${CMAKE_CXX_FLAGS} -Wdouble-promotion")
=======
if(TARGET_GLES2)
    set(MAGNUM_TARGET_GLES2 1)
endif()

if(GCC46_COMPATIBILITY)
    set(MAGNUM_GCC46_COMPATIBILITY 1)
>>>>>>> 02267d14
endif()

configure_file(${CMAKE_CURRENT_SOURCE_DIR}/magnumConfigure.h.cmake
               ${CMAKE_CURRENT_BINARY_DIR}/magnumConfigure.h)

include_directories(${CMAKE_CURRENT_SOURCE_DIR} ${CMAKE_CURRENT_BINARY_DIR} ${CORRADE_INCLUDE_DIR})

# Files shared between main library and unit test library
set(Magnum_SRCS
    AbstractImage.cpp
    AbstractTexture.cpp
    AbstractShaderProgram.cpp
    Buffer.cpp
    BufferedImage.cpp
    Context.cpp
    Framebuffer.cpp
    Image.cpp
    IndexedMesh.cpp
    Mesh.cpp
    Profiler.cpp
    Query.cpp
    Renderbuffer.cpp
    Shader.cpp
    SizeTraits.cpp
    Timeline.cpp
    TypeTraits.cpp

    Implementation/BufferState.cpp
    Implementation/State.cpp

    Trade/AbstractImporter.cpp
    Trade/MeshData2D.cpp
    Trade/MeshData3D.cpp)

# Desktop-only code
if(NOT TARGET_GLES)
    set(Magnum_SRCS ${Magnum_SRCS}
        BufferedTexture.cpp)
endif()

set(Magnum_HEADERS
    AbstractImage.h
    AbstractShaderProgram.h
    AbstractTexture.h
    BufferedImage.h
    Buffer.h
    Color.h
    Context.h
    CubeMapTexture.h
    DimensionTraits.h
    Extensions.h
    Framebuffer.h
    Image.h
    ImageWrapper.h
    IndexedMesh.h
    Magnum.h
    Mesh.h
    Profiler.h
    Query.h
    Renderbuffer.h
    ResourceManager.h
    Shader.h
    SizeTraits.h
    Swizzle.h
    Texture.h
    Timeline.h
    TypeTraits.h

    magnumCompatibility.h
    magnumVisibility.h)
<<<<<<< HEAD
if(NOT CMAKE_NO_OBJECT_TARGET)
    add_library(MagnumObjects OBJECT ${Magnum_SRCS})
endif()
=======

# Desktop-only headers
if(NOT TARGET_GLES)
    set(Magnum_HEADERS ${Magnum_HEADERS}
        BufferedTexture.h
        CubeMapTextureArray.h)
endif()

add_library(MagnumObjects OBJECT ${Magnum_SRCS})
>>>>>>> 02267d14

# Files shared between main library and math unit test library
set(MagnumMath_SRCS
    Math/Math.cpp)
if(NOT CMAKE_NO_OBJECT_TARGET)
    add_library(MagnumMathObjects OBJECT ${MagnumMath_SRCS})
endif()

# Set shared library flags for the objects, as they will be part of shared lib
# TODO: fix when CMake sets target_EXPORTS for OBJECT targets as well
if(NOT CMAKE_NO_OBJECT_TARGET)
    set_target_properties(MagnumObjects MagnumMathObjects PROPERTIES COMPILE_FLAGS "-DMagnumObjects_EXPORTS ${CMAKE_SHARED_LIBRARY_CXX_FLAGS}")
endif()

# Main library
<<<<<<< HEAD
if(NOT CMAKE_NO_OBJECT_TARGET)
    add_library(Magnum SHARED
        $<TARGET_OBJECTS:MagnumObjects>
        $<TARGET_OBJECTS:MagnumMathObjects>)
else()
    add_library(Magnum SHARED
        ${Magnum_SRCS}
        ${MagnumMath_SRCS})
endif()
target_link_libraries(Magnum ${CORRADE_UTILITY_LIBRARY} ${CORRADE_PLUGINMANAGER_LIBRARY})
=======
add_library(Magnum SHARED
    $<TARGET_OBJECTS:MagnumObjects>
    $<TARGET_OBJECTS:MagnumMathObjects>)
set(Magnum_LIBS
    ${CORRADE_UTILITY_LIBRARY}
    ${CORRADE_PLUGINMANAGER_LIBRARY})
>>>>>>> 02267d14
if(NOT TARGET_GLES)
    set(Magnum_LIBS ${Magnum_LIBS}
        ${OPENGL_gl_LIBRARY}
        ${GLEW_LIBRARY})
else()
    set(Magnum_LIBS ${Magnum_LIBS}
        ${OPENGLES2_LIBRARY})
endif()
target_link_libraries(Magnum ${Magnum_LIBS})

install(TARGETS Magnum DESTINATION ${MAGNUM_LIBRARY_INSTALL_DIR})
install(FILES ${Magnum_HEADERS} DESTINATION ${MAGNUM_INCLUDE_INSTALL_DIR})

# Install also configure file
install(FILES ${CMAKE_CURRENT_BINARY_DIR}/magnumConfigure.h DESTINATION ${MAGNUM_INCLUDE_INSTALL_DIR})

add_subdirectory(Contexts)
add_subdirectory(Math)
add_subdirectory(Trade)

if(WITH_MESHTOOLS)
    add_subdirectory(MeshTools)
endif()

if(WITH_PHYSICS)
    add_subdirectory(Physics)
endif()

if(WITH_PRIMITIVES)
    add_subdirectory(Primitives)
endif()

if(WITH_SCENEGRAPH)
    add_subdirectory(SceneGraph)
endif()

if(WITH_SHADERS)
    add_subdirectory(Shaders)
endif()

if(BUILD_TESTS)
    enable_testing()

    # Library with graceful assert for testing
    if(NOT CMAKE_NO_OBJECT_TARGET)
        add_library(MagnumTestLib SHARED
            $<TARGET_OBJECTS:MagnumObjects>)
    else()
        add_library(MagnumTestLib SHARED
            ${Magnum_SRCS})
    endif()
    set_target_properties(MagnumTestLib PROPERTIES COMPILE_FLAGS -DCORRADE_GRACEFUL_ASSERT)
    target_link_libraries(MagnumTestLib ${Magnum_LIBS})

    add_subdirectory(Test)
endif()<|MERGE_RESOLUTION|>--- conflicted
+++ resolved
@@ -1,23 +1,21 @@
 set(CMAKE_CXX_FLAGS "${CMAKE_CXX_FLAGS} -Wall -Wextra -Wold-style-cast -Winit-self -pedantic -std=c++0x -fvisibility=hidden")
+
+# -Wdouble-promotion is supported from GCC 4.6
+# TODO: do this with check_c_compiler_flags()
+if("${CMAKE_CXX_COMPILER_ID}" STREQUAL "GNU" AND NOT "${CMAKE_CXX_COMPILER_VERSION}" VERSION_LESS "4.6.0")
+    set(CMAKE_CXX_FLAGS "${CMAKE_CXX_FLAGS} -Wdouble-promotion")
+endif()
 
 # If targeting GLES, save it into configuration header
 if(TARGET_GLES)
     set(MAGNUM_TARGET_GLES 1)
 endif()
-<<<<<<< HEAD
-
-# -Wdouble-promotion is supported from GCC 4.6
-# TODO: do this with check_c_compiler_flags()
-if("${CMAKE_CXX_COMPILER_ID}" STREQUAL "GNU" AND NOT "${CMAKE_CXX_COMPILER_VERSION}" VERSION_LESS "4.6.0")
-    set(CMAKE_CXX_FLAGS "${CMAKE_CXX_FLAGS} -Wdouble-promotion")
-=======
 if(TARGET_GLES2)
     set(MAGNUM_TARGET_GLES2 1)
 endif()
 
 if(GCC46_COMPATIBILITY)
     set(MAGNUM_GCC46_COMPATIBILITY 1)
->>>>>>> 02267d14
 endif()
 
 configure_file(${CMAKE_CURRENT_SOURCE_DIR}/magnumConfigure.h.cmake
@@ -88,11 +86,6 @@
 
     magnumCompatibility.h
     magnumVisibility.h)
-<<<<<<< HEAD
-if(NOT CMAKE_NO_OBJECT_TARGET)
-    add_library(MagnumObjects OBJECT ${Magnum_SRCS})
-endif()
-=======
 
 # Desktop-only headers
 if(NOT TARGET_GLES)
@@ -101,8 +94,9 @@
         CubeMapTextureArray.h)
 endif()
 
-add_library(MagnumObjects OBJECT ${Magnum_SRCS})
->>>>>>> 02267d14
+if(NOT CMAKE_NO_OBJECT_TARGET)
+    add_library(MagnumObjects OBJECT ${Magnum_SRCS})
+endif()
 
 # Files shared between main library and math unit test library
 set(MagnumMath_SRCS
@@ -118,7 +112,6 @@
 endif()
 
 # Main library
-<<<<<<< HEAD
 if(NOT CMAKE_NO_OBJECT_TARGET)
     add_library(Magnum SHARED
         $<TARGET_OBJECTS:MagnumObjects>
@@ -128,15 +121,9 @@
         ${Magnum_SRCS}
         ${MagnumMath_SRCS})
 endif()
-target_link_libraries(Magnum ${CORRADE_UTILITY_LIBRARY} ${CORRADE_PLUGINMANAGER_LIBRARY})
-=======
-add_library(Magnum SHARED
-    $<TARGET_OBJECTS:MagnumObjects>
-    $<TARGET_OBJECTS:MagnumMathObjects>)
 set(Magnum_LIBS
     ${CORRADE_UTILITY_LIBRARY}
     ${CORRADE_PLUGINMANAGER_LIBRARY})
->>>>>>> 02267d14
 if(NOT TARGET_GLES)
     set(Magnum_LIBS ${Magnum_LIBS}
         ${OPENGL_gl_LIBRARY}
