--- conflicted
+++ resolved
@@ -175,11 +175,7 @@
 
     protected:
         /* Allow construction only from Object */
-<<<<<<< HEAD
-        explicit RigidMatrixTransformation2D();
-=======
-        explicit BasicRigidMatrixTransformation2D() = default;
->>>>>>> c3de32e5
+        explicit BasicRigidMatrixTransformation2D();
 
     private:
         void doResetTransformation() override final { resetTransformation(); }
@@ -212,10 +208,7 @@
         Math::Matrix3<T> _transformation;
 };
 
-<<<<<<< HEAD
-template<class T> inline RigidMatrixTransformation2D<T>::RigidMatrixTransformation2D() = default;
-=======
->>>>>>> c3de32e5
+template<class T> inline BasicRigidMatrixTransformation2D<T>::BasicRigidMatrixTransformation2D() = default;
 
 }}
 
