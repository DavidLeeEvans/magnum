#ifndef Magnum_SceneGraph_DualComplexTransformation_h
#define Magnum_SceneGraph_DualComplexTransformation_h
/*
    This file is part of Magnum.

    Copyright © 2010, 2011, 2012, 2013 Vladimír Vondruš <mosra@centrum.cz>

    Permission is hereby granted, free of charge, to any person obtaining a
    copy of this software and associated documentation files (the "Software"),
    to deal in the Software without restriction, including without limitation
    the rights to use, copy, modify, merge, publish, distribute, sublicense,
    and/or sell copies of the Software, and to permit persons to whom the
    Software is furnished to do so, subject to the following conditions:

    The above copyright notice and this permission notice shall be included
    in all copies or substantial portions of the Software.

    THE SOFTWARE IS PROVIDED "AS IS", WITHOUT WARRANTY OF ANY KIND, EXPRESS OR
    IMPLIED, INCLUDING BUT NOT LIMITED TO THE WARRANTIES OF MERCHANTABILITY,
    FITNESS FOR A PARTICULAR PURPOSE AND NONINFRINGEMENT. IN NO EVENT SHALL
    THE AUTHORS OR COPYRIGHT HOLDERS BE LIABLE FOR ANY CLAIM, DAMAGES OR OTHER
    LIABILITY, WHETHER IN AN ACTION OF CONTRACT, TORT OR OTHERWISE, ARISING
    FROM, OUT OF OR IN CONNECTION WITH THE SOFTWARE OR THE USE OR OTHER
    DEALINGS IN THE SOFTWARE.
*/

/** @file
 * @brief Class Magnum::SceneGraph::DualComplexTransformation
 */

#include "Math/DualComplex.h"
#include "AbstractTranslationRotation2D.h"
#include "Object.h"

namespace Magnum { namespace SceneGraph {

/**
@brief Two-dimensional transformation implemented using dual complex numbers

This class allows only rigid transformation (i.e. only rotation and
translation).
@see @ref scenegraph, Math::DualComplex, DualQuaternionTransformation
*/
#ifndef DOXYGEN_GENERATING_OUTPUT
template<class T>
#else
template<class T = Float>
#endif
class DualComplexTransformation: public AbstractTranslationRotation2D<T> {
    public:
        /** @brief Transformation type */
        typedef Math::DualComplex<T> DataType;

        #ifndef DOXYGEN_GENERATING_OUTPUT
        static Math::DualComplex<T> fromMatrix(const Math::Matrix3<T>& matrix) {
            return Math::DualComplex<T>::fromMatrix(matrix);
        }

        constexpr static Math::Matrix3<T> toMatrix(const Math::DualComplex<T>& transformation) {
            return transformation.toMatrix();
        }

        static Math::DualComplex<T> compose(const Math::DualComplex<T>& parent, const Math::DualComplex<T>& child) {
            return parent*child;
        }

        static Math::DualComplex<T> inverted(const Math::DualComplex<T>& transformation) {
            return transformation.invertedNormalized();
        }

        Math::DualComplex<T> transformation() const {
            return _transformation;
        }
        #endif

        /**
         * @brief Normalize rotation part
         * @return Pointer to self (for method chaining)
         *
         * Normalizes the rotation part to prevent rounding errors when rotating
         * the object subsequently.
         * @see DualComplex::normalized()
         */
        Object<DualComplexTransformation<T>>* normalizeRotation() {
            setTransformationInternal(_transformation.normalized());
            return static_cast<Object<DualComplexTransformation<T>>*>(this);
        }

        /**
         * @brief Set transformation
         * @return Pointer to self (for method chaining)
         *
         * Expects that the dual complex number is normalized.
         * @see DualComplex::isNormalized()
         */
        Object<DualComplexTransformation<T>>* setTransformation(const Math::DualComplex<T>& transformation) {
            CORRADE_ASSERT(transformation.isNormalized(),
                "SceneGraph::DualComplexTransformation::setTransformation(): the dual complex number is not normalized",
                static_cast<Object<DualComplexTransformation<T>>*>(this));
            setTransformationInternal(transformation);
            return static_cast<Object<DualComplexTransformation<T>>*>(this);
        }

        /** @copydoc AbstractTranslationRotationScaling2D::resetTransformation() */
        Object<DualComplexTransformation<T>>* resetTransformation() {
            setTransformationInternal({});
            return static_cast<Object<DualComplexTransformation<T>>*>(this);
        }

        /**
         * @brief Transform object
         * @param transformation    Transformation
         * @param type              Transformation type
         * @return Pointer to self (for method chaining)
         *
         * Expects that the dual complex number is normalized.
         * @see DualComplex::isNormalized()
         */
        Object<DualComplexTransformation<T>>* transform(const Math::DualComplex<T>& transformation, TransformationType type = TransformationType::Global) {
            CORRADE_ASSERT(transformation.isNormalized(),
                "SceneGraph::DualComplexTransformation::transform(): the dual complex number is not normalized",
                static_cast<Object<DualComplexTransformation<T>>*>(this));
            transformInternal(transformation, type);
            return static_cast<Object<DualComplexTransformation<T>>*>(this);
        }

        /**
         * @copydoc AbstractTranslationRotationScaling2D::translate()
         * Same as calling transform() with DualComplex::translation().
         */
        Object<DualComplexTransformation<T>>* translate(const Math::Vector2<T>& vector, TransformationType type = TransformationType::Global) {
            transformInternal(Math::DualComplex<T>::translation(vector), type);
            return static_cast<Object<DualComplexTransformation<T>>*>(this);
        }

        /**
         * @brief Rotate object
         * @param angle     Angle (counterclockwise)
         * @param type      Transformation type
         * @return Pointer to self (for method chaining)
         *
         * Same as calling transform() with DualComplex::rotation().
         * @see normalizeRotation()
         */
        Object<DualComplexTransformation<T>>* rotate(Math::Rad<T> angle, TransformationType type = TransformationType::Global) {
            transformInternal(Math::DualComplex<T>::rotation(angle), type);
            return static_cast<Object<DualComplexTransformation<T>>*>(this);
        }

        /**
         * @brief Move object in stacking order
         * @param under     Sibling object under which to move or `nullptr`,
         *      if you want to move it above all.
         * @return Pointer to self (for method chaining)
         */
        Object<DualComplexTransformation<T>>* move(Object<DualComplexTransformation<T>>* under) {
            static_cast<Object<DualComplexTransformation>*>(this)->Containers::template LinkedList<Object<DualComplexTransformation<T>>>::move(this, under);
            return static_cast<Object<DualComplexTransformation<T>>*>(this);
        }

    protected:
        /* Allow construction only from Object */
<<<<<<< HEAD
        explicit DualComplexTransformation();
=======
        explicit DualComplexTransformation() = default;
>>>>>>> b9a72bd3

    private:
        void doResetTransformation() override final { resetTransformation(); }

        void doTranslate(const Math::Vector2<T>& vector, TransformationType type) override final {
            translate(vector, type);
        }

        void doRotate(Math::Rad<T> angle, TransformationType type) override final {
            doRotate(angle, type);
        }

        /* No assertions fired, for internal use */
        void setTransformationInternal(const Math::DualComplex<T>& transformation) {
            /* Setting transformation is forbidden for the scene */
            /** @todo Assert for this? */
            /** @todo Do this in some common code so we don't need to include Object? */
            if(!static_cast<Object<DualComplexTransformation<T>>*>(this)->isScene()) {
                _transformation = transformation;
                static_cast<Object<DualComplexTransformation<T>>*>(this)->setDirty();
            }
        }

        /* No assertions fired, for internal use */
        void transformInternal(const Math::DualComplex<T>& transformation, TransformationType type) {
            setTransformation(type == TransformationType::Global ?
                transformation*_transformation : _transformation*transformation);
        }

        Math::DualComplex<T> _transformation;
};

template<class T> inline DualComplexTransformation<T>::DualComplexTransformation() = default;

}}

#endif<|MERGE_RESOLUTION|>--- conflicted
+++ resolved
@@ -160,11 +160,7 @@
 
     protected:
         /* Allow construction only from Object */
-<<<<<<< HEAD
         explicit DualComplexTransformation();
-=======
-        explicit DualComplexTransformation() = default;
->>>>>>> b9a72bd3
 
     private:
         void doResetTransformation() override final { resetTransformation(); }
